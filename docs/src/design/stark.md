--- conflicted
+++ resolved
@@ -94,7 +94,6 @@
 ### Verification contents
 To ensure the correctness of the folding process in a FRI-based proof system, the verifier performs checks over multiple rounds using randomly chosen points from the evaluation domain. In each round, the verifier essentially re-executes a step of the folding process and verifies that the values provided by the prover are consistent with the committed Merkle root. The detailed interaction for a single round is as follows:
 
-<<<<<<< HEAD
 1. The verifier randomly selects a point \\(t \in \Omega\\).
 2. The prover returns the evaluation \\(p(t)\\) along with the corresponding Merkle proof to verify its inclusion in the committed polynomial.
 
@@ -103,16 +102,7 @@
 1. The verifier updates the query point using the rule \\(t \leftarrow t^2\\), simulating the recursive domain reduction of FRI.
 2. The prover returns the folded evaluation \\(P_{\text{fold}}(t)\\) and the corresponding Merkle path.
 3. The verifier checks whether the folding constraint holds: \\(P_{\text{fold}}(t) = P_e(t) + t \cdot P_o(t)\\), where \\(P_e(t)\\) and \\(P_o(t)\\) are the even and odd parts of the polynomial at the given layer.
-=======
-1. The verifier randomly selects a point $t \in \Omega$.
-2. The prover returns the evaluation $p(t)$ along with the corresponding Merkle proof to verify its inclusion in the committed polynomial.
 
-Then, for each folding round $i = 1$ to $\log d$ (d: polynomial degree): 
-
-1. The verifier updates the query point using the rule $t \leftarrow t^2$, simulating the recursive domain reduction of FRI.
-2. The prover returns the folded evaluation $P_{\text{fold}}(t)$ and the corresponding Merkle path.
-3. The verifier checks whether the folding constraint holds: $P_{\text{fold}}(t) = P_e(t) + t \cdot P_o(t)$, where $P_e(t)$ and $P_o(t)$ are the even and odd parts of the polynomial at the given layer.
->>>>>>> 6aabc13b
 4. This phase will end until a predefined threshold or the polynomial is reduced to a constant.
 
 ### Grinding Factor & Repeating Factor
