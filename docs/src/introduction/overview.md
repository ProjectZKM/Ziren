# Overview

<<<<<<< HEAD
[Ziren](https://github.com/ProjectZKM/Ziren) is an open-source, simple, stable, and universal zero-knowledge virtual machine on MIPS32r2 instruction set architecture(ISA).
=======
[zkMIPS](https://github.com/ProjectZKM/Ziren) is an open-source, simple, stable, and universal zero-knowledge virtual machine on MIPS32r2 instruction set architecture(ISA).
>>>>>>> a216e0b2

Ziren is the industry's first zero-knowledge proof virtual machine supporting the MIPS instruction set, developed by the ZKM team, enabling zero-knowledge proof generation for general-purpose computation. Ziren is fully open-source and comes equipped with a comprehensive developer toolkit and an efficient proof network. The Entangled Rollup protocol, designed specifically to utilize Ziren, is a native asset cross-chain circulation protocol, with typical application cases including the Metis Hybrid Rollup design and the GOAT Network Bitcoin L2.

## Architectural Workflow

The workflow of Ziren is as follows:
- Frontend Compilation
  
  Source code (Rust) → MIPS assembly → Optimized MIPS instructions for algebraic representation.
- Arithmetization

  Emulates MIPS instructions while generating execution traces with embedded constraints (ALU, memory consistency, range checks, etc.) and treating columns of execution traces as polynomials.
- STARK Proof Generation

  Compiles traces into Plonky3 AIR (Algebraic Intermediate Representation), and proves the constraints using the Fast Reed-Solomon Interactive Oracle Proof of Proximity (FRI) technique.
- STARK Compression and STARK-to-SNARK Proof Recursion
  
  To produce a constant-size proof, Ziren supports first generating a recursive argument to compress STARK proofs, and then wrapping the compressed proof into a SNARK for efficient on-chain verification.
- Verification
  
  The SNARK proof can be verified on-chain. The STARK proof can be verified on any verification layer for faster optimistic finalization.

## Core Innovations


Ziren is the world's first MIPS-based zkVM, achieving the industry-leading performance through the following core innovations:

- Ziren Compiler
   
  Implement the first zero-knowledge compiler for [MIPS32r2](/mips-vm/mips-vm.md). Convert standard MIPS binaries into constraint systems with deterministic execution traces using proof-system-friendly compilation and PAIR builder.

- "Area Minimization" Chip Design

  Ziren partitions circuit constraints into highly segmented chips, strategically minimizing the total layout area while preserving logical completeness. This fine-grained decomposition enables compact polynomial representations with reduced commitment and evaluation overhead, thereby directly optimizing ZKP proof generation efficiency.

- Multiset Hashing for Memory Consistency Checking

  Replaces MerkleTree hashing with [Multiset Hashing](/design/memory-checking.md) for memory consistency checks, significantly reducing witness data and enabling parallel verification.
 
- KoalaBear Prime Field

  Using KoalaBear Prime \\(2^{31} - 2^{24} + 1\\) instead of 64-bit Goldilocks Prime, accelerating algebraic operations in proofs.

- Hardware Acceleration

  Ziren supports AVX2/512 and GPU acceleration. The GPU prover can achieve 5x faster than CPU prover.
 
- Integrating Cutting-edge Industry Advancements

  Ziren constructs its zero-knowledge proof system by integrating [Plonky3](https://github.com/Plonky3/Plonky3)'s optimized Fast Reed-Solomon IOP (FRI) protocol and adapting [SP1](https://github.com/succinctlabs/sp1)'s circuit builder, recursion compiler, and precompiles for the MIPS architecture.

## Target Use Cases
Ziren enables universal verifiable computation via STARK proofs, including:
- Bitcoin L2
 
  [GOAT Network](https://www.goat.network/) is a Bitcoin L2 built on Ziren and BitVM2 to improve the scalability and interoperability of Bitcoin. 
  
- ZK-OP (HybridRollups) 
  
  Combines optimistic rollup’s cost efficiency with validity proof verifiability, allowing users to choose withdrawal modes (fast/high-cost vs. slow/low-cost) while enhancing cross-chain capital efficiency. 
- Entangled Rollup

  Entanglement of rollups for trustless cross-chain communication, with universal L2 extension resolving fragmented liquidity via proof-of-burn mechanisms (e.g. cross-chain asset transfers).
 
- zkML Verification
  Protects sensitive ML model/data privacy (e.g. healthcare), allowing result verification without exposing raw inputs (e.g. doctors validating diagnoses without patient ECG data).<|MERGE_RESOLUTION|>--- conflicted
+++ resolved
@@ -1,10 +1,7 @@
 # Overview
 
-<<<<<<< HEAD
 [Ziren](https://github.com/ProjectZKM/Ziren) is an open-source, simple, stable, and universal zero-knowledge virtual machine on MIPS32r2 instruction set architecture(ISA).
-=======
-[zkMIPS](https://github.com/ProjectZKM/Ziren) is an open-source, simple, stable, and universal zero-knowledge virtual machine on MIPS32r2 instruction set architecture(ISA).
->>>>>>> a216e0b2
+
 
 Ziren is the industry's first zero-knowledge proof virtual machine supporting the MIPS instruction set, developed by the ZKM team, enabling zero-knowledge proof generation for general-purpose computation. Ziren is fully open-source and comes equipped with a comprehensive developer toolkit and an efficient proof network. The Entangled Rollup protocol, designed specifically to utilize Ziren, is a native asset cross-chain circulation protocol, with typical application cases including the Metis Hybrid Rollup design and the GOAT Network Bitcoin L2.
 
