use std::borrow::Borrow;

use p3_air::{Air, AirBuilder};
use p3_field::FieldAlgebra;
use p3_matrix::Matrix;
use zkm_stark::{air::ZKMAirBuilder, Word};

use crate::{
    air::{WordAirBuilder, ZKMCoreAirBuilder},
    memory::MemoryCols,
    operations::KoalaBearWordRangeChecker,
};
use zkm_core_executor::{events::MemoryAccessPosition, ByteOpcode, Opcode};

use super::{columns::MemoryInstructionsColumns, MemoryInstructionsChip};

impl<AB> Air<AB> for MemoryInstructionsChip
where
    AB: ZKMAirBuilder,
    AB::Var: Sized,
{
    #[inline(never)]
    fn eval(&self, builder: &mut AB) {
        let main = builder.main();
        let local = main.row_slice(0);
        let local: &MemoryInstructionsColumns<AB::Var> = (*local).borrow();

        // SAFETY: All selectors are checked to be boolean.
        // Each "real" row has exactly one selector turned on, as `is_real`, the sum of all the selectors, is boolean.
        // Therefore, the `opcode` matches the corresponding opcode.

        let is_real = local.is_lb
            + local.is_lbu
            + local.is_lh
            + local.is_lhu
            + local.is_lw
            + local.is_lwl
            + local.is_lwr
            + local.is_ll
            + local.is_sb
            + local.is_sh
            + local.is_sw
            + local.is_swl
            + local.is_swr
            + local.is_sc;

        builder.assert_bool(local.is_lb);
        builder.assert_bool(local.is_lbu);
        builder.assert_bool(local.is_lh);
        builder.assert_bool(local.is_lhu);
        builder.assert_bool(local.is_lw);
        builder.assert_bool(local.is_lwl);
        builder.assert_bool(local.is_lwr);
        builder.assert_bool(local.is_ll);
        builder.assert_bool(local.is_sb);
        builder.assert_bool(local.is_sh);
        builder.assert_bool(local.is_sw);
        builder.assert_bool(local.is_swl);
        builder.assert_bool(local.is_swr);
        builder.assert_bool(local.is_sc);
        builder.assert_bool(is_real.clone());

        self.eval_memory_address_and_access::<AB>(builder, local, is_real.clone());
        self.eval_memory_load::<AB>(builder, local);
        self.eval_memory_store::<AB>(builder, local);

        let opcode = self.compute_opcode::<AB>(local);

        // SAFETY: This checks the following.
        // - `shard`, `clk` are correctly received from the CpuChip
        // - `next_pc = pc + 4`
        // - `num_extra_cycles = 0`
        // - `op_a_immutable = is_sb + is_sh + is_sw + local.is_swl + local.is_swr`, as these store instructions keep `op_a` immutable
        // - `is_memory = 1`
        // - `is_syscall = 0`
        // - `is_halt = 0`
        // `op_a_value` when the instruction is load still has to be constrained, as well as memory opcode behavior.
        builder.receive_instruction(
            local.shard,
            local.clk,
            local.pc,
            local.next_pc,
<<<<<<< HEAD
            AB::Expr::zero(),
=======
            local.next_pc + AB::Expr::from_canonical_u32(4),
            AB::Expr::ZERO,
>>>>>>> ad200e36
            opcode,
            local.op_a_value,
            local.op_b_value,
            local.op_c_value,
            Word([AB::Expr::zero(), AB::Expr::zero(), AB::Expr::zero(), AB::Expr::zero()]),
            local.is_sb + local.is_sh + local.is_sw + local.is_swl + local.is_swr,
            AB::Expr::one(),
            AB::Expr::zero(),
            AB::Expr::zero(),
            AB::Expr::zero(),
            AB::Expr::one(),
            is_real,
        );
    }
}

impl MemoryInstructionsChip {
    /// Computes the opcode based on the instruction selectors.
    pub(crate) fn compute_opcode<AB: ZKMAirBuilder>(
        &self,
        local: &MemoryInstructionsColumns<AB::Var>,
    ) -> AB::Expr {
        local.is_lb * Opcode::LB.as_field::<AB::F>()
            + local.is_lbu * Opcode::LBU.as_field::<AB::F>()
            + local.is_lh * Opcode::LH.as_field::<AB::F>()
            + local.is_lhu * Opcode::LHU.as_field::<AB::F>()
            + local.is_lw * Opcode::LW.as_field::<AB::F>()
            + local.is_lwl * Opcode::LWL.as_field::<AB::F>()
            + local.is_lwr * Opcode::LWR.as_field::<AB::F>()
            + local.is_ll * Opcode::LL.as_field::<AB::F>()
            + local.is_sb * Opcode::SB.as_field::<AB::F>()
            + local.is_sh * Opcode::SH.as_field::<AB::F>()
            + local.is_sw * Opcode::SW.as_field::<AB::F>()
            + local.is_swl * Opcode::SWL.as_field::<AB::F>()
            + local.is_swr * Opcode::SWR.as_field::<AB::F>()
            + local.is_sc * Opcode::SC.as_field::<AB::F>()
    }

    /// Constrains the addr_aligned, addr_offset, and addr_word memory columns.
    ///
    /// This method will do the following:
    /// 1. Calculate that the unaligned address is correctly computed to be op_b.value + op_c.value.
    /// 2. Calculate that the address offset is address % 4.
    /// 3. Assert the validity of the aligned address given the address offset and the unaligned
    ///    address.
    pub(crate) fn eval_memory_address_and_access<AB: ZKMCoreAirBuilder>(
        &self,
        builder: &mut AB,
        local: &MemoryInstructionsColumns<AB::Var>,
        is_real: AB::Expr,
    ) {
        // Send to the ALU table to verify correct calculation of addr_word.
        builder.send_alu(
            AB::Expr::from_canonical_u32(Opcode::ADD as u32),
            local.addr_word,
            local.op_b_value,
            local.op_c_value,
            is_real.clone(),
        );
        // Range check the addr_word to be a valid koalabear word. Note that this will also implicitly
        // do a byte range check on the most significant byte.
        KoalaBearWordRangeChecker::<AB::F>::range_check(
            builder,
            local.addr_word,
            local.addr_word_range_checker,
            is_real.clone(),
        );

        // Check that the 2nd and 3rd addr_word elements are bytes. We already check the most sig
        // byte in the KoalaBearWordRangeChecker, and the least sig one in the AND byte lookup below.
        builder.slice_range_check_u8(&local.addr_word.0[1..3], is_real.clone());

        // Evaluate the addr_offset column and offset flags.
        self.eval_offset_value_flags(builder, local);

        // Assert that reduce(addr_word) == addr_aligned + addr_ls_two_bits.
        builder.when(is_real.clone()).assert_eq::<AB::Expr, AB::Expr>(
            local.addr_aligned + local.addr_ls_two_bits,
            local.addr_word.reduce::<AB>(),
        );

        // Check the correct value of addr_ls_two_bits. Note that this lookup will implicitly do a
        // byte range check on the least sig addr byte.
        builder.send_byte(
            ByteOpcode::AND.as_field::<AB::F>(),
            local.addr_ls_two_bits,
            local.addr_word[0],
            AB::Expr::from_canonical_u8(0b11),
            is_real.clone(),
        );

        // For operations that require reading from memory (not registers), we need to read the
        // value into the memory columns.
        builder.eval_memory_access(
            local.shard,
            local.clk + AB::F::from_canonical_u32(MemoryAccessPosition::Memory as u32),
            local.addr_aligned,
            &local.memory_access,
            is_real.clone(),
        );

        // On memory load instructions, make sure that the memory value is not changed.
        builder
            .when(
                local.is_lb
                    + local.is_lbu
                    + local.is_lh
                    + local.is_lhu
                    + local.is_lw
                    + local.is_lwl
                    + local.is_lwr
                    + local.is_ll,
            )
            .assert_word_eq(*local.memory_access.value(), *local.memory_access.prev_value());
    }

    /// Evaluates constraints related to loading from memory.
    pub(crate) fn eval_memory_load<AB: ZKMAirBuilder>(
        &self,
        builder: &mut AB,
        local: &MemoryInstructionsColumns<AB::Var>,
    ) {
        // Verify the unsigned_mem_value column.
        self.eval_unsigned_mem_value(builder, local);

        // Assert that correct value of `mem_value_is_neg`.
        // SAFETY: If the opcode is not `lb` or `lh`, then `is_lb + is_lh = 0`, so `mem_value_is_neg = 0`.
        // In the other case, `is_lb + is_lh = 1` (at most one selector is on), so `most_sig_byte` and `most_sig_bit` are correct.
        builder.assert_eq(local.mem_value_is_neg, (local.is_lb + local.is_lh) * local.most_sig_bit);

        // SAFETY: `is_lb + is_lh` is already constrained to be boolean.
        // This is because at most one opcode selector can be turned on.
        builder.send_byte(
            ByteOpcode::MSB.as_field::<AB::F>(),
            local.most_sig_bit,
            local.most_sig_byte,
            AB::Expr::zero(),
            local.is_lb + local.is_lh,
        );
        builder.assert_eq(
            local.most_sig_byte,
            local.is_lb * local.unsigned_mem_val[0] + local.is_lh * local.unsigned_mem_val[1],
        );

        // When the memory value is negative and not writing to x0, use the SUB opcode to compute
        // the signed value of the memory value and verify that the op_a value is correct.
        let signed_value = Word([
            AB::Expr::zero(),
            AB::Expr::one() * local.is_lb,
            AB::Expr::one() * local.is_lh,
            AB::Expr::zero(),
        ]);

        // SAFETY: As we mentioned before, `mem_value_is_neg` is correct in all cases and boolean in all cases.
        builder.send_alu(
            Opcode::SUB.as_field::<AB::F>(),
            local.op_a_value,
            local.unsigned_mem_val,
            signed_value,
            local.mem_value_is_neg,
        );

        // Assert that correct value of `mem_value_is_pos`.
        // SAFETY: If it's a store instruction or a padding row, `mem_value_is_pos = 0`.
        // If it's an unsigned instruction (LBU, LHU, LW), then `mem_value_is_pos = 1`.
        // If it's signed instruction (LB, LH), then `most_sig_bit` will be constrained correctly, and same for `mem_value_is_pos`.
        let mem_value_is_pos = (local.is_lb + local.is_lh) * (AB::Expr::one() - local.most_sig_bit)
            + local.is_lbu
            + local.is_lhu
            + local.is_lw
            + local.is_ll;
        builder.assert_eq(local.mem_value_is_pos, mem_value_is_pos);

        // When the memory value is not positive and not writing to x0, assert that op_a value is
        // equal to the unsigned memory value.
        builder
            .when(local.mem_value_is_pos)
            .assert_word_eq(local.unsigned_mem_val, local.op_a_value);
    }

    /// Evaluates constraints related to storing to memory.
    pub(crate) fn eval_memory_store<AB: ZKMAirBuilder>(
        &self,
        builder: &mut AB,
        local: &MemoryInstructionsColumns<AB::Var>,
    ) {
        // Compute the offset_is_zero flag.  The other offset flags are already constrained by the
        // method `eval_memory_address_and_access`, which is called in
        // `eval_memory_address_and_access`.
        let offset_is_zero =
            AB::Expr::one() - local.ls_bits_is_one - local.ls_bits_is_two - local.ls_bits_is_three;

        // Compute the expected stored value for a SB instruction.
        let one = AB::Expr::one();
        let a_val = *local.op_a_access.value();
        let mem_val = *local.memory_access.value();
        let prev_mem_val = *local.memory_access.prev_value();
        let sb_expected_stored_value = Word([
            a_val[0] * offset_is_zero.clone()
                + (one.clone() - offset_is_zero.clone()) * prev_mem_val[0],
            a_val[0] * local.ls_bits_is_one
                + (one.clone() - local.ls_bits_is_one) * prev_mem_val[1],
            a_val[0] * local.ls_bits_is_two
                + (one.clone() - local.ls_bits_is_two) * prev_mem_val[2],
            a_val[0] * local.ls_bits_is_three
                + (one.clone() - local.ls_bits_is_three) * prev_mem_val[3],
        ]);
        builder
            .when(local.is_sb)
            .assert_word_eq(mem_val.map(|x| x.into()), sb_expected_stored_value);

        // When the instruction is SH, make sure both offset one and three are off.
        builder.when(local.is_sh).assert_zero(local.ls_bits_is_one + local.ls_bits_is_three);

        // When the instruction is SW, ensure that the offset is 0.
        builder.when(local.is_sw).assert_one(offset_is_zero.clone());

        // Compute the expected stored value for a SH instruction.
        let a_is_lower_half = offset_is_zero.clone();
        let a_is_upper_half = local.ls_bits_is_two;
        let sh_expected_stored_value = Word([
            a_val[0] * a_is_lower_half.clone()
                + (one.clone() - a_is_lower_half.clone()) * prev_mem_val[0],
            a_val[1] * a_is_lower_half.clone() + (one.clone() - a_is_lower_half) * prev_mem_val[1],
            a_val[0] * a_is_upper_half + (one.clone() - a_is_upper_half) * prev_mem_val[2],
            a_val[1] * a_is_upper_half + (one.clone() - a_is_upper_half) * prev_mem_val[3],
        ]);
        builder
            .when(local.is_sh)
            .assert_word_eq(mem_val.map(|x| x.into()), sh_expected_stored_value);

        // When the instruction is SW, just use the word without masking.
        builder
            .when(local.is_sw)
            .assert_word_eq(mem_val.map(|x| x.into()), a_val.map(|x| x.into()));

        // When the instruction is SWL: compute the expected stored value
        let swl_expected_stored_value = Word([
            a_val[3] * offset_is_zero.clone()
                + a_val[2] * local.ls_bits_is_one
                + a_val[1] * local.ls_bits_is_two
                + a_val[0] * local.ls_bits_is_three,
            prev_mem_val[1] * offset_is_zero.clone()
                + a_val[3] * local.ls_bits_is_one
                + a_val[2] * local.ls_bits_is_two
                + a_val[1] * local.ls_bits_is_three,
            prev_mem_val[2] * (offset_is_zero.clone() + local.ls_bits_is_one)
                + a_val[3] * local.ls_bits_is_two
                + a_val[2] * local.ls_bits_is_three,
            prev_mem_val[3] * (one.clone() - local.ls_bits_is_three)
                + a_val[3] * local.ls_bits_is_three,
        ]);
        builder
            .when(local.is_swl)
            .assert_word_eq(mem_val.map(|x| x.into()), swl_expected_stored_value);

        // When the instruction is SWR: compute the expected stored value
        let swr_expected_stored_value = Word([
            a_val[0] * offset_is_zero.clone()
                + prev_mem_val[0] * (one.clone() - offset_is_zero.clone()),
            a_val[1] * offset_is_zero.clone()
                + a_val[0] * local.ls_bits_is_one
                + prev_mem_val[1] * (local.ls_bits_is_two + local.ls_bits_is_three),
            a_val[2] * offset_is_zero.clone()
                + a_val[1] * local.ls_bits_is_one
                + a_val[0] * local.ls_bits_is_two
                + prev_mem_val[2] * local.ls_bits_is_three,
            a_val[3] * offset_is_zero.clone()
                + a_val[2] * local.ls_bits_is_one
                + a_val[1] * local.ls_bits_is_two
                + a_val[0] * local.ls_bits_is_three,
        ]);
        builder
            .when(local.is_swr)
            .assert_word_eq(mem_val.map(|x| x.into()), swr_expected_stored_value);

        // When the instruction is SC: compute the expected stored value
        let prev_a_val = local.op_a_access.prev_value();

        // Ensure that the offset is 0.
        builder.when(local.is_sc).assert_one(offset_is_zero.clone());

        // mem_val = prev_a_val
        builder
            .when(local.is_sc)
            .assert_word_eq(prev_a_val.map(|x| x.into()), mem_val.map(|x| x.into()));

        // a_val = 1
        builder.when(local.is_sc).assert_one(a_val[0]);
        builder.when(local.is_sc).assert_zero(a_val[1]);
        builder.when(local.is_sc).assert_zero(a_val[2]);
        builder.when(local.is_sc).assert_zero(a_val[3]);
    }

    /// This function is used to evaluate the unsigned memory value for the load memory
    /// instructions.
    pub(crate) fn eval_unsigned_mem_value<AB: ZKMAirBuilder>(
        &self,
        builder: &mut AB,
        local: &MemoryInstructionsColumns<AB::Var>,
    ) {
        let mem_val = *local.memory_access.value();
        let prev_a_val = local.op_a_access.prev_value();
        let prev_mem_val = *local.memory_access.prev_value();

        // Compute the offset_is_zero flag.  The other offset flags are already constrained by the
        // method `eval_memory_address_and_access`, which is called in
        // `eval_memory_address_and_access`.
        let offset_is_zero =
            AB::Expr::one() - local.ls_bits_is_one - local.ls_bits_is_two - local.ls_bits_is_three;

        // Compute the byte value.
        let mem_byte = mem_val[0] * offset_is_zero.clone()
            + mem_val[1] * local.ls_bits_is_one
            + mem_val[2] * local.ls_bits_is_two
            + mem_val[3] * local.ls_bits_is_three;
        let byte_value = Word::extend_expr::<AB>(mem_byte.clone());

        // When the instruction is LB or LBU, just use the lower byte.
        builder
            .when(local.is_lb + local.is_lbu)
            .assert_word_eq(byte_value, local.unsigned_mem_val.map(|x| x.into()));

        // When the instruction is LH or LHU, ensure that offset is either zero or two.
        builder
            .when(local.is_lh + local.is_lhu)
            .assert_zero(local.ls_bits_is_one + local.ls_bits_is_three);

        // When the instruction is LW, ensure that the offset is zero.
        builder.when(local.is_lw).assert_one(offset_is_zero.clone());

        let use_lower_half = offset_is_zero.clone();
        let use_upper_half = local.ls_bits_is_two;
        let half_value = Word([
            use_lower_half.clone() * mem_val[0] + use_upper_half * mem_val[2],
            use_lower_half * mem_val[1] + use_upper_half * mem_val[3],
            AB::Expr::zero(),
            AB::Expr::zero(),
        ]);
        builder
            .when(local.is_lh + local.is_lhu)
            .assert_word_eq(half_value, local.unsigned_mem_val.map(|x| x.into()));

        // When the instruction is LW, just use the word.
        builder.when(local.is_lw).assert_word_eq(mem_val, local.unsigned_mem_val);

        let one = AB::Expr::one();
        let a_val = *local.op_a_access.value();
        // Compute the expected stored value for a LWR instruction.
        let lwr_expected_load_value = Word([
            mem_val[0] * offset_is_zero.clone()
                + mem_val[1] * local.ls_bits_is_one
                + mem_val[2] * local.ls_bits_is_two
                + mem_val[3] * local.ls_bits_is_three,
            mem_val[1] * offset_is_zero.clone()
                + mem_val[2] * local.ls_bits_is_one
                + mem_val[3] * local.ls_bits_is_two
                + prev_a_val[1] * local.ls_bits_is_three,
            mem_val[2] * offset_is_zero.clone()
                + mem_val[3] * local.ls_bits_is_one
                + prev_a_val[2] * (one.clone() - local.ls_bits_is_one - offset_is_zero.clone()),
            mem_val[3] * offset_is_zero.clone()
                + prev_a_val[3] * (one.clone() - offset_is_zero.clone()),
        ]);
        builder.when(local.is_lwr).assert_word_eq(a_val.map(|x| x.into()), lwr_expected_load_value);

        // Compute the expected stored value for a LWL instruction.
        let lwl_expected_load_value = Word([
            mem_val[0] * local.ls_bits_is_three
                + prev_a_val[0] * (one.clone() - local.ls_bits_is_three),
            mem_val[1] * local.ls_bits_is_three
                + mem_val[0] * local.ls_bits_is_two
                + prev_a_val[1] * local.ls_bits_is_one
                + prev_a_val[1] * offset_is_zero.clone(),
            mem_val[2] * local.ls_bits_is_three
                + mem_val[1] * local.ls_bits_is_two
                + mem_val[0] * local.ls_bits_is_one
                + prev_a_val[2] * offset_is_zero.clone(),
            mem_val[3] * local.ls_bits_is_three
                + mem_val[2] * local.ls_bits_is_two
                + mem_val[1] * local.ls_bits_is_one
                + mem_val[0] * offset_is_zero.clone(),
        ]);
        builder.when(local.is_lwl).assert_word_eq(a_val.map(|x| x.into()), lwl_expected_load_value);

        // Compute the expected stored value for a LL instruction.
        builder.when(local.is_ll).assert_word_eq(a_val.map(|x| x.into()), mem_val);
        // Ensure that the offset is 0.
        builder.when(local.is_ll).assert_one(offset_is_zero.clone());

        // value stay the same.
        builder.when(local.is_lwr).assert_word_eq(mem_val.map(|x| x.into()), prev_mem_val);
        builder.when(local.is_lwl).assert_word_eq(mem_val.map(|x| x.into()), prev_mem_val);
        builder.when(local.is_ll).assert_word_eq(mem_val.map(|x| x.into()), prev_mem_val);
    }

    /// Evaluates the offset value flags.
    pub(crate) fn eval_offset_value_flags<AB: ZKMAirBuilder>(
        &self,
        builder: &mut AB,
        local: &MemoryInstructionsColumns<AB::Var>,
    ) {
        let offset_is_zero =
            AB::Expr::one() - local.ls_bits_is_one - local.ls_bits_is_two - local.ls_bits_is_three;

        // Assert that the value flags are boolean
        builder.assert_bool(local.ls_bits_is_one);
        builder.assert_bool(local.ls_bits_is_two);
        builder.assert_bool(local.ls_bits_is_three);

        // Assert that only one of the value flags is true
        builder.assert_one(
            offset_is_zero.clone()
                + local.ls_bits_is_one
                + local.ls_bits_is_two
                + local.ls_bits_is_three,
        );

        // Assert that the correct value flag is set
        // SAFETY: Due to the constraints here, at most one of the four flags can be turned on (non-zero).
        // As their sum is constrained to be 1, the only possibility is that exactly one flag is on, with value 1.
        builder.when(offset_is_zero).assert_zero(local.addr_ls_two_bits);
        builder.when(local.ls_bits_is_one).assert_one(local.addr_ls_two_bits);
        builder.when(local.ls_bits_is_two).assert_eq(local.addr_ls_two_bits, AB::Expr::two());
        builder
            .when(local.ls_bits_is_three)
            .assert_eq(local.addr_ls_two_bits, AB::Expr::from_canonical_u8(3));
    }
}<|MERGE_RESOLUTION|>--- conflicted
+++ resolved
@@ -80,12 +80,8 @@
             local.clk,
             local.pc,
             local.next_pc,
-<<<<<<< HEAD
-            AB::Expr::zero(),
-=======
             local.next_pc + AB::Expr::from_canonical_u32(4),
-            AB::Expr::ZERO,
->>>>>>> ad200e36
+            AB::Expr::zero(),
             opcode,
             local.op_a_value,
             local.op_b_value,
