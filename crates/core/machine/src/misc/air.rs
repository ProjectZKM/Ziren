--- conflicted
+++ resolved
@@ -78,12 +78,8 @@
             local.clk,
             local.pc,
             local.next_pc,
-<<<<<<< HEAD
-            AB::Expr::zero(),
-=======
             local.next_pc + AB::Expr::from_canonical_u32(4),
-            AB::Expr::ZERO,
->>>>>>> ad200e36
+            AB::Expr::zero(),
             cpu_opcode.clone(),
             local.op_a_value,
             local.op_b_value,
@@ -103,12 +99,8 @@
             AB::Expr::zero(),
             local.pc,
             local.next_pc,
-<<<<<<< HEAD
-            AB::Expr::zero(),
-=======
             local.next_pc + AB::Expr::from_canonical_u32(4),
-            AB::Expr::ZERO,
->>>>>>> ad200e36
+            AB::Expr::zero(),
             cpu_opcode,
             local.op_a_value,
             local.op_b_value,
