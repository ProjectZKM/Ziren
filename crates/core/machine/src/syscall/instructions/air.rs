--- conflicted
+++ resolved
@@ -117,10 +117,7 @@
 
         // SAFETY: Assert that for non real row, the send_to_table value is 0 so that the `send_syscall`
         // interaction is not activated.
-<<<<<<< HEAD
-        builder.when(AB::Expr::one() - local.is_real).assert_zero(send_to_table);
-=======
-        builder.when(AB::Expr::ONE - local.is_real).assert_zero(send_to_table.clone());
+        builder.when(AB::Expr::one() - local.is_real).assert_zero(send_to_table.clone());
 
         // Compute whether this syscall is SYS_NOP.
         let is_sys_nop = {
@@ -132,7 +129,6 @@
             );
             local.is_sys_nop.result
         };
->>>>>>> a4d90069
 
         builder.send_syscall(
             local.shard,
