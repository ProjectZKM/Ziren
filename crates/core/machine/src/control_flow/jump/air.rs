use std::borrow::Borrow;

use p3_air::{Air, AirBuilder};
use p3_field::FieldAlgebra;
use p3_matrix::Matrix;
use zkm_core_executor::Opcode;
use zkm_stark::{air::ZKMAirBuilder, Word};

use crate::air::WordAirBuilder;

use crate::operations::KoalaBearWordRangeChecker;

use super::{JumpChip, JumpColumns};

impl<AB> Air<AB> for JumpChip
where
    AB: ZKMAirBuilder,
    AB::Var: Sized,
{
    #[inline(never)]
    fn eval(&self, builder: &mut AB) {
        let main = builder.main();
        let local = main.row_slice(0);
        let local: &JumpColumns<AB::Var> = (*local).borrow();

        // SAFETY: All selectors `is_jump`, `is_jumpi`, `is_jumpdirect`  are checked to be boolean.
        // Each "real" row has exactly one selector turned on, as `is_real = is_jump + is_jumpi + is_jumpdirect` is boolean.
        // Therefore, the `opcode` matches the corresponding opcode.
        builder.assert_bool(local.is_jump);
        builder.assert_bool(local.is_jumpi);
        builder.assert_bool(local.is_jumpdirect);
        let is_real = local.is_jump + local.is_jumpi + local.is_jumpdirect;
        builder.assert_bool(is_real.clone());

        let opcode = local.is_jump * Opcode::Jump.as_field::<AB::F>()
            + local.is_jumpi * Opcode::Jumpi.as_field::<AB::F>()
            + local.is_jumpdirect * Opcode::JumpDirect.as_field::<AB::F>();

        // SAFETY: This checks the following.
        // - `num_extra_cycles = 0`
        // - `op_a_immutable = 0`
        // - `is_memory = 0`
        // - `is_syscall = 0`
        // - `is_halt = 0`
        // `next_pc` and `op_a_value` still has to be constrained, and this is done below.
        builder.receive_instruction(
            AB::Expr::zero(),
            AB::Expr::zero(),
            local.pc,
            local.next_pc.reduce::<AB>(),
<<<<<<< HEAD
            AB::Expr::zero(),
=======
            local.next_next_pc.reduce::<AB>(),
            AB::Expr::ZERO,
>>>>>>> ad200e36
            opcode,
            local.op_a_value,
            local.op_b_value,
            local.op_c_value,
            Word([AB::Expr::zero(), AB::Expr::zero(), AB::Expr::zero(), AB::Expr::zero()]),
            AB::Expr::zero(),
            AB::Expr::zero(),
            AB::Expr::zero(),
            AB::Expr::zero(),
            AB::Expr::zero(),
            AB::Expr::zero(),
            is_real.clone(),
        );

        // Verify that the local.next_pc + 4 is op_a_value for all jump instructions.
        builder.when(is_real.clone()).assert_eq(
            local.op_a_value.reduce::<AB>(),
            local.next_pc.reduce::<AB>() + AB::F::from_canonical_u32(4),
        );

        // Range check op_a, pc, and next_pc.
        // SAFETY: `is_real` is already checked to be boolean.
        // `op_a_value` is checked to be a valid word, as it matches the one in the CpuChip.
        // In the CpuChip's `eval_registers`, it's checked that this is valid word saved in op_a when `op_a_0 = 0`
        // Combined with the `op_a_value = next_pc + 4` check above, this fully constrains `op_a_value`.
        KoalaBearWordRangeChecker::<AB::F>::range_check(
            builder,
            local.op_a_value,
            local.op_a_range_checker,
            is_real.clone(),
        );
        // SAFETY: `is_real` is already checked to be boolean.
        // `local.next_pc`, `local.next_next_pc` are checked to a valid word when relevant.
        // This is due to the ADD ALU table checking all inputs and outputs are valid words.
        // This is done when the `AddOperation` is invoked in the ADD ALU table.
        KoalaBearWordRangeChecker::<AB::F>::range_check(
            builder,
            local.next_pc,
            local.next_pc_range_checker,
            is_real.clone(),
        );
        KoalaBearWordRangeChecker::<AB::F>::range_check(
            builder,
            local.next_next_pc,
            local.next_next_pc_range_checker,
            is_real.clone(),
        );

        // We now constrain `next_next_pc` for J/JR/JALR.
        builder
            .when(local.is_jump + local.is_jumpi)
            .assert_word_eq(local.next_next_pc, local.op_b_value);

        // Verify that the next_next_pc is calculated correctly for BAL instructions.
        // SAFETY: `is_jumpdirect` is boolean, and zero for padding rows.
        builder.send_alu(
            AB::Expr::from_canonical_u32(Opcode::ADD as u32),
            local.next_next_pc,
            local.next_pc,
            local.op_b_value,
            local.is_jumpdirect,
        );
    }
}<|MERGE_RESOLUTION|>--- conflicted
+++ resolved
@@ -48,12 +48,8 @@
             AB::Expr::zero(),
             local.pc,
             local.next_pc.reduce::<AB>(),
-<<<<<<< HEAD
+            local.next_next_pc.reduce::<AB>(),
             AB::Expr::zero(),
-=======
-            local.next_next_pc.reduce::<AB>(),
-            AB::Expr::ZERO,
->>>>>>> ad200e36
             opcode,
             local.op_a_value,
             local.op_b_value,
