--- conflicted
+++ resolved
@@ -19,12 +19,8 @@
 mod operations;
 pub mod utils;
 
-<<<<<<< HEAD
 /// The global version for all components of ZKM.
-=======
 
-/// The global version for all components of SP1.
->>>>>>> 9b22195f
 ///
 /// This string should be updated whenever any step in verifying an ZKM proof changes, including
 /// core, recursion, and plonk-bn254. This string is used to download ZKM artifacts and the gnark
