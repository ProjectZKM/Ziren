use crate::{events::AluEvent, utils::{get_msb, get_quotient_and_remainder, is_signed_operation}, Executor, Opcode, WORD_SIZE};

/// Emits the dependencies for division and remainder operations.
#[allow(clippy::too_many_lines)]
pub fn emit_divrem_dependencies(executor: &mut Executor, event: AluEvent) {
    let shard = executor.shard();
    let (quotient, remainder) = get_quotient_and_remainder(event.b, event.c, event.opcode);
    let c_msb = get_msb(event.c);
    let rem_msb = get_msb(remainder);
    let mut c_neg = 0;
    let mut rem_neg = 0;
    let is_signed_operation = is_signed_operation(event.opcode);
    if is_signed_operation {
        c_neg = c_msb; // same as abs_c_alu_event
        rem_neg = rem_msb; // same as abs_rem_alu_event
    }

    if c_neg == 1 {
        let ids = executor.record.create_lookup_ids();
        executor.record.add_events.push(AluEvent {
            lookup_id: event.sub_lookups[3],
            shard,
            clk: event.clk,
            opcode: Opcode::ADD,
            hi: 0,
            a: 0,
            b: event.c,
            c: (event.c as i32).unsigned_abs(),
            sub_lookups: ids,
        });
    }
    if rem_neg == 1 {
        let ids = executor.record.create_lookup_ids();
        executor.record.add_events.push(AluEvent {
            lookup_id: event.sub_lookups[4],
            shard,
            clk: event.clk,
            opcode: Opcode::ADD,
            hi: 0,
            a: 0,
            b: remainder,
            c: (remainder as i32).unsigned_abs(),
            sub_lookups: ids,
        });
    }

    let c_times_quotient = {
        if is_signed_operation {
            (((quotient as i32) as i64) * ((event.c as i32) as i64)).to_le_bytes()
        } else {
            ((quotient as u64) * (event.c as u64)).to_le_bytes()
        }
    };
    let lower_word = u32::from_le_bytes(c_times_quotient[0..4].try_into().unwrap());
    let upper_word = u32::from_le_bytes(c_times_quotient[4..8].try_into().unwrap());

    let multiplication = AluEvent {
        lookup_id: event.sub_lookups[0],
        shard,
        clk: event.clk,
        opcode: {
            if is_signed_operation {
                Opcode::MULT
            } else {
                Opcode::MULTU
            }
        },
        a: lower_word,
        c: event.c,
        b: quotient,
        sub_lookups: executor.record.create_lookup_ids(),
        hi: upper_word,
    };
    executor.record.mul_events.push(multiplication);

    let lt_event = if is_signed_operation {
        AluEvent {
            lookup_id: event.sub_lookups[1],
            shard,
            opcode: Opcode::SLTU,
            hi: 0,
            a: 1,
            b: (remainder as i32).unsigned_abs(),
            c: u32::max(1, (event.c as i32).unsigned_abs()),
            clk: event.clk,
            sub_lookups: executor.record.create_lookup_ids(),
        }
    } else {
        AluEvent {
            lookup_id: event.sub_lookups[2],
            shard,
            opcode: Opcode::SLTU,
            hi: 0,
            a: 1,
            b: remainder,
            c: u32::max(1, event.c),
            clk: event.clk,
            sub_lookups: executor.record.create_lookup_ids(),
        }
    };

    if event.c != 0 {
        executor.record.lt_events.push(lt_event);
    }
}

/// Emit the dependencies for CPU events.
#[allow(clippy::too_many_lines)]
pub fn emit_cpu_dependencies(executor: &mut Executor, index: usize) {
    let event = executor.record.cpu_events[index];
    let shard = executor.shard();
    let instruction = &executor.program.fetch(event.pc);
    if matches!(
        instruction.opcode,
        Opcode::LB
            | Opcode::LH
            | Opcode::LW
            | Opcode::LWR
            | Opcode::LWL
            | Opcode::LL
            | Opcode::LBU
            | Opcode::LHU
            | Opcode::SB
            | Opcode::SH
            | Opcode::SW
            | Opcode::SWR
            | Opcode::SWL
            | Opcode::SC
            | Opcode::SDC1
    ) {
        let memory_addr = event.b.wrapping_add(event.c);
        // Add event to ALU check to check that addr == b + c
        let add_event = AluEvent {
            lookup_id: event.memory_add_lookup_id,
            shard,
            clk: event.clk,
            opcode: Opcode::ADD,
            hi: 0,
            a: memory_addr,
            b: event.b,
            c: event.c,
            sub_lookups: executor.record.create_lookup_ids(),
        };
        executor.record.add_events.push(add_event);
        let addr_offset = (memory_addr % WORD_SIZE as u32) as u8;
        let mem_value = event.memory_record.unwrap().value();

        if matches!(instruction.opcode, Opcode::LB | Opcode::LH) {
            let (unsigned_mem_val, most_sig_mem_value_byte, sign_value) = match instruction.opcode {
                Opcode::LB => {
                    // TODO: stephen, MIPS is using big-endian for memory values, we may use 3 -
                    // addr_offset when we calculate add_offset.
                    let offset = 3 - addr_offset;
                    let most_sig_mem_value_byte = mem_value.to_le_bytes()[offset as usize];
                    let sign_value = 256;
                    (
                        most_sig_mem_value_byte as u32,
                        most_sig_mem_value_byte,
                        sign_value,
                    )
                }
                Opcode::LH => {
                    let sign_value = 65536;
                    let offset = 1 - (addr_offset >> 1);
                    let unsigned_mem_val = match offset % 2 {
                        0 => mem_value & 0x0000FFFF,
                        1 => (mem_value & 0xFFFF0000) >> 16,
                        _ => unreachable!(),
                    };
                    let most_sig_mem_value_byte = unsigned_mem_val.to_le_bytes()[1];
                    (unsigned_mem_val, most_sig_mem_value_byte, sign_value)
                }
                _ => unreachable!(),
            };

            if most_sig_mem_value_byte >> 7 & 0x01 == 1 {
                let sub_event = AluEvent {
                    lookup_id: event.memory_sub_lookup_id,
                    shard,
                    clk: event.clk,
                    opcode: Opcode::SUB,
                    hi: 0,
                    a: event.a,
                    b: unsigned_mem_val,
                    c: sign_value,
                    sub_lookups: executor.record.create_lookup_ids(),
                };
                executor.record.add_events.push(sub_event);
            }
        }
    }

    if instruction.is_branch_instruction() {
        let a_eq_b = event.a == event.b;
        let a_eq_0 = (event.a as i32) == 0;
        let a_lt_0 = (event.a as i32) < 0;
        let a_gt_0 = (event.a as i32) > 0;

        if instruction.opcode.signed_compare() {
            // Add the ALU events for the comparisons
            let lt_comp_event = AluEvent {
                lookup_id: event.branch_lt_lookup_id,
                shard,
                clk: event.clk,
                opcode: Opcode::SLT,
                hi: 0,
                a: a_lt_0 as u32,
                b: event.a,
                c: 0,
                sub_lookups: executor.record.create_lookup_ids(),
            };
            let gt_comp_event = AluEvent {
                lookup_id: event.branch_gt_lookup_id,
                shard,
                clk: event.clk,
                opcode: Opcode::SLT,
                hi: 0,
                a: a_gt_0 as u32,
                b: 0,
                c: event.a,
                sub_lookups: executor.record.create_lookup_ids(),
            };
            executor.record.lt_events.push(lt_comp_event);
            executor.record.lt_events.push(gt_comp_event);
        }

<<<<<<< HEAD
        let alu_op_code = if use_signed_comparison {
            Opcode::SLT
        } else {
            Opcode::SLTU
        };
        // Add the ALU events for the comparisons
        let lt_comp_event = AluEvent {
            lookup_id: event.branch_lt_lookup_id,
            shard,
            clk: event.clk,
            opcode: alu_op_code,
            hi: 0,
            a: a_lt_b as u32,
            b: event.a,
            c: event.b,
            sub_lookups: executor.record.create_lookup_ids(),
        };
        let gt_comp_event = AluEvent {
            lookup_id: event.branch_gt_lookup_id,
            shard,
            clk: event.clk,
            opcode: alu_op_code,
            hi: 0,
            a: a_gt_b as u32,
            b: event.b,
            c: event.a,
            sub_lookups: executor.record.create_lookup_ids(),
        };
        executor.record.lt_events.push(lt_comp_event);
        executor.record.lt_events.push(gt_comp_event);
=======
>>>>>>> 125d924a
        let branching = match instruction.opcode {
            Opcode::BEQ => a_eq_b,
            Opcode::BNE => !a_eq_b,
            Opcode::BLTZ => a_lt_0,
            Opcode::BLEZ => a_lt_0 || a_eq_0,
            Opcode::BGTZ => a_gt_0,
            Opcode::BGEZ => a_eq_0 || a_gt_0,
            _ => unreachable!(),
        };
        if branching {
            let add_event = AluEvent {
                lookup_id: event.branch_add_lookup_id,
                shard,
                clk: event.clk,
                opcode: Opcode::ADD,
                hi: 0,
<<<<<<< HEAD
                a: next_pc,
                b: event.pc,
=======
                a: event.next_next_pc,
                b: event.next_pc,
>>>>>>> 125d924a
                c: event.c,
                sub_lookups: executor.record.create_lookup_ids(),
            };
            executor.record.add_events.push(add_event);
        }
    }

    // todo: process jump instructions
    // if instruction.is_jump_instruction() {
    //     match instruction.opcode {
    //         Opcode::JAL => {
    //             let next_pc = event.pc.wrapping_add(event.b);
    //             let add_event = AluEvent {
    //                 lookup_id: event.jump_jal_lookup_id,
    //                 shard,
    //                 clk: event.clk,
    //                 opcode: Opcode::ADD,
    //                 a: next_pc,
    //                 b: event.pc,
    //                 c: event.b,
    //                 sub_lookups: executor.record.create_lookup_ids(),
    //             };
    //             executor.record.add_events.push(add_event);
    //         }
    //         Opcode::JALR => {
    //             let next_pc = event.b.wrapping_add(event.c);
    //             let add_event = AluEvent {
    //                 lookup_id: event.jump_jalr_lookup_id,
    //                 shard,
    //                 clk: event.clk,
    //                 opcode: Opcode::ADD,
    //                 a: next_pc,
    //                 b: event.b,
    //                 c: event.c,
    //                 sub_lookups: executor.record.create_lookup_ids(),
    //             };
    //             executor.record.add_events.push(add_event);
    //         }
    //         _ => unreachable!(),
    //     }
    // }
}<|MERGE_RESOLUTION|>--- conflicted
+++ resolved
@@ -224,39 +224,6 @@
             executor.record.lt_events.push(gt_comp_event);
         }
 
-<<<<<<< HEAD
-        let alu_op_code = if use_signed_comparison {
-            Opcode::SLT
-        } else {
-            Opcode::SLTU
-        };
-        // Add the ALU events for the comparisons
-        let lt_comp_event = AluEvent {
-            lookup_id: event.branch_lt_lookup_id,
-            shard,
-            clk: event.clk,
-            opcode: alu_op_code,
-            hi: 0,
-            a: a_lt_b as u32,
-            b: event.a,
-            c: event.b,
-            sub_lookups: executor.record.create_lookup_ids(),
-        };
-        let gt_comp_event = AluEvent {
-            lookup_id: event.branch_gt_lookup_id,
-            shard,
-            clk: event.clk,
-            opcode: alu_op_code,
-            hi: 0,
-            a: a_gt_b as u32,
-            b: event.b,
-            c: event.a,
-            sub_lookups: executor.record.create_lookup_ids(),
-        };
-        executor.record.lt_events.push(lt_comp_event);
-        executor.record.lt_events.push(gt_comp_event);
-=======
->>>>>>> 125d924a
         let branching = match instruction.opcode {
             Opcode::BEQ => a_eq_b,
             Opcode::BNE => !a_eq_b,
@@ -273,13 +240,8 @@
                 clk: event.clk,
                 opcode: Opcode::ADD,
                 hi: 0,
-<<<<<<< HEAD
-                a: next_pc,
-                b: event.pc,
-=======
                 a: event.next_next_pc,
                 b: event.next_pc,
->>>>>>> 125d924a
                 c: event.c,
                 sub_lookups: executor.record.create_lookup_ids(),
             };
