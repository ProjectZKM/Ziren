[package]
name = "zkm-sdk"
description = "zkMIPS is a performant, 100% open-source, contributor-friendly zkVM."
readme = "../../README.md"
version = { workspace = true }
edition = { workspace = true }
license = { workspace = true }
repository = { workspace = true }
keywords = { workspace = true }
categories = { workspace = true }

[dependencies]
prost = { version = "0.11.0", optional = true }
serde = { workspace = true, features = ["derive"] }
twirp = { package = "twirp-rs", version = "0.13.0-succinct", optional = true }
async-trait = "0.1.81"
reqwest-middleware = { version = "0.3.2", optional = true }
reqwest = { version = "0.11", default-features = false, features = [
  "rustls-tls",
  "trust-dns",
  "stream",
], optional = true }
anyhow = "1.0.83"
zkm-prover = { workspace = true }
zkm-core-machine = { workspace = true }
# zkm-cuda = { workspace = true, optional = true }
zkm-build = { workspace = true }
futures = "0.3.30"
bincode = "1.3.3"
ethers = "2.0.14"
tokio = { version = "1.44.2", features = ["macros", "rt-multi-thread", "signal"], optional = true }
uuid = { version = "1.2", features = ["v4", "fast-rng", "macro-diagnostics"] }
p3-field = { workspace = true }
p3-koala-bear = { workspace = true }
p3-fri = { workspace = true }
indicatif = "0.17.8"
tracing = { workspace = true }
hex = "0.4.3"
log = "0.4.22"
dirs = "5.0.1"
tempfile = "3.10.1"
cfg-if = "1.0"
strum = "0.26.3"
strum_macros = "0.26.4"
thiserror = "1.0.63"
hashbrown = { workspace = true }
zkm-core-executor = { workspace = true }
zkm-stark = { workspace = true }
zkm-primitives = { workspace = true }
itertools = { workspace = true }
<<<<<<< HEAD
tonic = { version = "0.12", features = ["tls", "tls-roots"], optional = true }
alloy-sol-types = { version = "1.0", optional = true }
alloy-signer = { version = "0.14", optional = true }
alloy-signer-local = { version = "0.14", optional = true }
alloy-primitives = { version = "1.0", optional = true }
=======
tonic = { version = "0.8.1", features = ["tls", "tls-roots", "transport"], optional = true }
alloy-sol-types = { version = "0.8", optional = true }
alloy-signer = { version = "0.5", optional = true }
alloy-signer-local = { version = "0.5", optional = true }
alloy-primitives = { version = "0.8", optional = true }
>>>>>>> eaa208ea
backoff = { version = "0.4", features = ["tokio"], optional = true }
num-bigint = "0.4.6"
serde_json = "1.0.140"
[dev-dependencies]
test-artifacts = { workspace = true }

[features]
default = ["network"]
native-gnark = ["zkm-prover/native-gnark"]
# TODO: Once alloy has a 1.* release, we can likely remove this feature flag, as there will be less 
# dependency resolution issues.
network = [
  "dep:prost",
  "dep:alloy-sol-types",
  "dep:tokio",
  "dep:alloy-signer",
  "dep:alloy-signer-local",
  "dep:reqwest",
  "dep:twirp",
  "dep:tonic",
#  "dep:reqwest-middleware",
]
network-v2 = [
  "dep:prost",
  "dep:alloy-sol-types",
  "dep:alloy-signer",
  "dep:alloy-signer-local",
  "dep:alloy-primitives",
  "dep:tokio",
  "dep:alloy-signer",
  "dep:reqwest",
  "dep:twirp",
  "dep:reqwest-middleware",
  "dep:tonic",
  "dep:backoff",
]
# cuda = ["zkm-cuda"]
cuda = []

[build-dependencies]
vergen = { version = "8", default-features = false, features = [
  "build",
  "git",
  "git2",
] }
tonic-build = "0.8.0"
<|MERGE_RESOLUTION|>--- conflicted
+++ resolved
@@ -48,19 +48,11 @@
 zkm-stark = { workspace = true }
 zkm-primitives = { workspace = true }
 itertools = { workspace = true }
-<<<<<<< HEAD
-tonic = { version = "0.12", features = ["tls", "tls-roots"], optional = true }
+tonic = { version = "0.8.1", features = ["tls", "tls-roots"], optional = true }
 alloy-sol-types = { version = "1.0", optional = true }
 alloy-signer = { version = "0.14", optional = true }
 alloy-signer-local = { version = "0.14", optional = true }
 alloy-primitives = { version = "1.0", optional = true }
-=======
-tonic = { version = "0.8.1", features = ["tls", "tls-roots", "transport"], optional = true }
-alloy-sol-types = { version = "0.8", optional = true }
-alloy-signer = { version = "0.5", optional = true }
-alloy-signer-local = { version = "0.5", optional = true }
-alloy-primitives = { version = "0.8", optional = true }
->>>>>>> eaa208ea
 backoff = { version = "0.4", features = ["tokio"], optional = true }
 num-bigint = "0.4.6"
 serde_json = "1.0.140"
