--- conflicted
+++ resolved
@@ -311,12 +311,8 @@
             Self::Expr::zero(),
             Self::Expr::from_canonical_u32(UNUSED_PC),
             Self::Expr::from_canonical_u32(UNUSED_PC + DEFAULT_PC_INC),
-<<<<<<< HEAD
-            Self::Expr::zero(),
-=======
             Self::Expr::from_canonical_u32(UNUSED_PC + DEFAULT_PC_INC + DEFAULT_PC_INC),
-            Self::Expr::ZERO,
->>>>>>> ad200e36
+            Self::Expr::zero(),
             opcode,
             a,
             b,
