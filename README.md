<p align="center">
    <img alt="zkmreadme" width="1412" src="https://i.ibb.co/xDTXTgH/zkmreadme.gif">
</p>
<p align="center">
    <a href="https://discord.gg/zkm"><img src="https://img.shields.io/discord/700454073459015690?logo=discord"/></a>
    <a href="https://twitter.com/ProjectZKM"><img src="https://img.shields.io/twitter/follow/ProjectZKM?style=social"/></a>
    <a href="https://GitHub.com/zkMIPS"><img src="https://img.shields.io/badge/contributors-22-ee8449"/></a>
</p>

# zkMIPS

<<<<<<< HEAD
zkMIPS is the next generation of zkMIPS for real-time proving, and zkMIPS is an open-source, simple, stable, and universal zero-knowledge virtual machine on MIPS32R2 instruction set architecture(ISA).
=======
zkMIPS is an open-source, simple, stable, and universal zero-knowledge virtual machine on MIPS32r2 instruction set architecture(ISA).
>>>>>>> 89458014


zkMIPS is the industry's first zero-knowledge proof virtual machine supporting the MIPS instruction set, developed by the ZKM team, enabling zero-knowledge proof generation for general-purpose computation. zkMIPS is fully open-source and comes equipped with a comprehensive developer toolkit and an efficient proof network. The Entangled Rollup protocol, built on zkMIPS, is a native asset cross-chain circulation protocol, with typical application cases including Metis Hybrid Rollup and GOAT Network.


## Why MIPS?

<<<<<<< HEAD
**MIPS32r2 is more consistent and offers more complex opcodes**

* The J/JAL instructions support jump ranges of up to 256MiB, offering greater flexibility for large-scale data processing and complex control flow scenarios.
* MIPS32r2 has rich set of bit manipulation instructions and additional conditional move instructions (such as MOVZ and MOVN) that ensure precise data handling.
* MIPS32r2 has integer multiply-add/sub instructions, which can improve arithmetic computation efficiency.
* MIPS32r2 has SEH and SEB sign extension instructions, which make it very convenient to perform sign extension operations on char and short type data.

**MIPS32r2 has a more established ecosystem**

* All instructions in MIPS32r2, as a whole, have been very mature and widely used for more than 20 years. There will be no compatibility issues between ISA modules. And there will be no turmoil caused by manufacturer disputes.
* MIPS has been successfully applied to Optimism's Fraud Proof VM
=======
* MIPS is stable and comprehensive and has an established ecosystem and a great compatibility, like Optimizm Fraud proof VM
* MIPS32r2 vs RV32IM
> * J/JAL series instructions have a jump range of up to 256MiB
> * Rich bit manipulation instructions
> * More conditional selection instructions, MOVZ, MOVN etc.
>>>>>>> 89458014

## Acknowledgements
The zkMIPS draws inspiration from the following projects, which represents the cutting-edge zero-knowledge proof systems. 
- [Plonky3](https://github.com/Plonky3/Plonky3): zkMIPS proving backend is based on Plonky3.
- [SP1](https://github.com/succinctlabs/sp1): zkMIPS circuit builder, recursion compiler, and precompiles originate from SP1.<|MERGE_RESOLUTION|>--- conflicted
+++ resolved
@@ -9,11 +9,7 @@
 
 # zkMIPS
 
-<<<<<<< HEAD
-zkMIPS is the next generation of zkMIPS for real-time proving, and zkMIPS is an open-source, simple, stable, and universal zero-knowledge virtual machine on MIPS32R2 instruction set architecture(ISA).
-=======
 zkMIPS is an open-source, simple, stable, and universal zero-knowledge virtual machine on MIPS32r2 instruction set architecture(ISA).
->>>>>>> 89458014
 
 
 zkMIPS is the industry's first zero-knowledge proof virtual machine supporting the MIPS instruction set, developed by the ZKM team, enabling zero-knowledge proof generation for general-purpose computation. zkMIPS is fully open-source and comes equipped with a comprehensive developer toolkit and an efficient proof network. The Entangled Rollup protocol, built on zkMIPS, is a native asset cross-chain circulation protocol, with typical application cases including Metis Hybrid Rollup and GOAT Network.
@@ -21,7 +17,6 @@
 
 ## Why MIPS?
 
-<<<<<<< HEAD
 **MIPS32r2 is more consistent and offers more complex opcodes**
 
 * The J/JAL instructions support jump ranges of up to 256MiB, offering greater flexibility for large-scale data processing and complex control flow scenarios.
@@ -33,13 +28,6 @@
 
 * All instructions in MIPS32r2, as a whole, have been very mature and widely used for more than 20 years. There will be no compatibility issues between ISA modules. And there will be no turmoil caused by manufacturer disputes.
 * MIPS has been successfully applied to Optimism's Fraud Proof VM
-=======
-* MIPS is stable and comprehensive and has an established ecosystem and a great compatibility, like Optimizm Fraud proof VM
-* MIPS32r2 vs RV32IM
-> * J/JAL series instructions have a jump range of up to 256MiB
-> * Rich bit manipulation instructions
-> * More conditional selection instructions, MOVZ, MOVN etc.
->>>>>>> 89458014
 
 ## Acknowledgements
 The zkMIPS draws inspiration from the following projects, which represents the cutting-edge zero-knowledge proof systems. 
