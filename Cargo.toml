--- conflicted
+++ resolved
@@ -26,11 +26,7 @@
     "crates/stark",
     "crates/test-artifacts",
     "crates/verifier",
-<<<<<<< HEAD
-    #        "crates/cuda-adaptor"
-=======
     "crates/zkvm/*",
->>>>>>> 49e50911
 ]
 exclude = ["examples/target"]
 resolver = "2"
@@ -121,7 +117,6 @@
 zkm-lib = { path = "crates/zkvm/lib", default-features = false }
 zkm-zkvm = { path = "crates/zkvm/entrypoint", default-features = false }
 zkm-curves = { path = "crates/curves" }
-#zkm-cuda-adaptor = { path = "crates/cuda-adaptor" }
 
 # For testing.
 test-artifacts = { path = "crates/test-artifacts" }
